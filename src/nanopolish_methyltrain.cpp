--- conflicted
+++ resolved
@@ -75,12 +75,9 @@
         this->duration = sr.events[ea.strand_idx][ea.event_idx].duration;
         
         this->read_var = (float)sr.pore_model[ea.strand_idx].var;
-<<<<<<< HEAD
+        this->log_read_var = log(this->read_var);
         this->read_scale_sd = (float)sr.pore_model[ea.strand_idx].scale_sd;
         this->read_var_sd = (float)sr.pore_model[ea.strand_idx].var_sd;
-=======
-        this->log_read_var = log(this->read_var);
->>>>>>> c92d0256
         this->ref_position = ea.ref_position;
         this->ref_strand = ea.rc;
         
@@ -121,12 +118,9 @@
     float level_stdv;
     float duration;
     float read_var;
-<<<<<<< HEAD
+    float log_read_var;
     float read_scale_sd;
     float read_var_sd;
-=======
-    float log_read_var;
->>>>>>> c92d0256
 
     int ref_position;
     int ref_strand;
@@ -151,12 +145,9 @@
         this->level_mean = sr.get_fully_scaled_level(ea.event_idx, ea.strand_idx);
         this->level_stdv = sr.get_scaled_stdv(ea.event_idx, ea.strand_idx);
         this->read_var = (float)sr.pore_model[ea.strand_idx].var;
-<<<<<<< HEAD
+        this->log_read_var = log(this->read_var);
         this->read_scale_sd = (float)sr.pore_model[ea.strand_idx].scale_sd;
         this->read_var_sd = (float)sr.pore_model[ea.strand_idx].var_sd;
-=======
-        this->log_read_var = log(this->read_var);
->>>>>>> c92d0256
     }
 
     static void write_header(FILE* fp)
@@ -182,12 +173,9 @@
     float level_mean;
     float level_stdv;
     float read_var;
-<<<<<<< HEAD
+    float log_read_var;
     float read_scale_sd;
     float read_var_sd;
-=======
-    float log_read_var;
->>>>>>> c92d0256
 };
 
 typedef MinimalStateTrainingData StateTrainingData;
@@ -427,7 +415,7 @@
         auto new_mix = crt_mix;
 
         // compute gaussian responsibilities: p( kmer_k | x_i )
-        std::vector< std::vector< double > > g_resp(n_data, std::vector(n_components, 0.0));
+        std::vector< std::vector< double > > g_resp(n_data, std::vector< double >(n_components, 0.0));
         /*
         for (size_t i = 0; i < n_data; ++i)
         {
